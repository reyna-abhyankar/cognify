--- conflicted
+++ resolved
@@ -57,11 +57,8 @@
     "pandas",
     "datamodel-code-generator",
     "astunparse",
-<<<<<<< HEAD
-    "scikit-learn"
-=======
+    "scikit-learn",
     "termcolor"
->>>>>>> cb975fb3
 ]
 
 [project.urls]
