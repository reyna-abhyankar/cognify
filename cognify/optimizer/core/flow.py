--- conflicted
+++ resolved
@@ -317,48 +317,6 @@
             self.module_ttrace = ModuleTransformTrace(name_2_type)
         self.module_ttrace.mflatten()
 
-<<<<<<< HEAD
-=======
-
-class TrialLog:
-    def __init__(
-        self,
-        params: dict[str, any],
-        bo_trial_id: int,
-        id: str = None,
-        score: float = 0.0,
-        price: float = 0.0,
-        exec_time: float = 0.0,
-        eval_cost: float = 0.0,
-        finished: bool = False,
-    ):
-        self.id: str = id or uuid.uuid4().hex
-        self.params = params
-        self.bo_trial_id = bo_trial_id
-        self.score = score
-        self.price = price
-        self.exec_time = exec_time
-        self.eval_cost = eval_cost
-        self.finished = finished
-
-    def to_dict(self):
-        return {
-            "id": self.id,
-            "bo_trial_id": self.bo_trial_id,
-            "params": self.params,
-            "score": self.score,
-            "price": self.price,
-            "exec_time": self.exec_time,
-            "eval_cost": self.eval_cost,
-            "finished": self.finished,
-        }
-
-    @classmethod
-    def from_dict(cls, data):
-        return cls(**data)
-
-
->>>>>>> cb975fb3
 class LayerConfig:
     def __init__(
         self,
