import os
import json
from typing import Union, Optional, Callable
import logging
import re

from cognify.optimizer.evaluator import (
    EvaluationResult,
    EvaluatorPlugin,
    EvalTask,
)
<<<<<<< HEAD
from cognify.optimizer.core.flow import TopDownInformation, LayerConfig
from cognify.optimizer.core.opt_layer import OptLayer, GlobalOptConfig
from cognify.optimizer.checkpoint.ckpt import LogManager, TrialLog
from cognify.optimizer.utils import _report_cost_reduction, _report_quality_impv, _report_exec_time_reduction
=======
from cognify.optimizer.core.flow import TrialLog, TopDownInformation, LayerConfig
from cognify.optimizer.core.unified_layer_opt import (
    OptimizationLayer,
    BottomLevelOptimization,
    BottomLevelTrialLog,
)
from cognify.optimizer.control_param import SelectedObjectives
from cognify.optimizer.core.upper_layer import UpperLevelOptimization, LayerEvaluator
from cognify.optimizer.utils import _report_cost_reduction, _report_quality_impv, _report_latency_reduction
from cognify._tracing import trace_quality_improvement, trace_cost_improvement, trace_latency_improvement
>>>>>>> cb975fb3

logger = logging.getLogger(__name__)

def get_layer_evaluator_factory(
    next_layer_factory, 
    layer_config: LayerConfig,
    level: int,
    is_leaf: bool
):
    def _factory():
        return OptLayer(
            name=layer_config.layer_name,
            opt_config=layer_config.opt_config,
            hierarchy_level=level,
            is_leaf=is_leaf,
            next_layer_factory=next_layer_factory,
            dedicate_params=layer_config.dedicate_params,
            universal_params=layer_config.universal_params,
            target_modules=layer_config.target_modules,
        )
    return _factory

class MultiLayerOptimizationDriver:
    def __init__(
        self,
        layer_configs: list[LayerConfig],
        opt_log_dir: str,
        objectives: SelectedObjectives,
        quality_constraint: float = None,
        base_quality: float = None,
        base_cost: float = None,
        base_exec_time: float = None,
    ):
        """Driver for multi-layer optimization

        Args:
            layer_configs (Sequence[LayerConfig]): configs for each optimization layer

        NOTE: the order of the layers is from top to bottom, i.e., the last layer will run program evaluation directly while others will run layer evaluation
        """
        self.layer_configs = layer_configs
<<<<<<< HEAD
        
        GlobalOptConfig.quality_constraint = quality_constraint
        GlobalOptConfig.base_quality = base_quality
        GlobalOptConfig.base_price = base_cost
        GlobalOptConfig.base_exec_time = base_exec_time
        _log_mng = LogManager(base_quality, base_cost, base_exec_time)
=======
        self.objectives = objectives
        self.quality_constraint = quality_constraint
        self.base_quality = base_quality
        self.base_cost = base_cost
        self.base_exec_time = base_exec_time
>>>>>>> cb975fb3

        # initialize optimization layers
        self.opt_layer_factories: list[Callable] = [None] * (len(layer_configs) + 1)

        self.opt_log_dir = opt_log_dir

        # config log dir for layer opts
        # NOTE: only the top layer will be set, others are decided at runtime
        self.layer_configs[0].opt_config.log_dir = os.path.join(
            opt_log_dir, self.layer_configs[0].layer_name
        )
        # NOTE: since these will be set at runtime, we set them to None
        for layer_config in self.layer_configs[1:]:
            layer_config.opt_config.log_dir = None
            layer_config.opt_config.opt_log_path = None
            layer_config.opt_config.param_save_path = None
            
    def build_tiered_optimization(self, evaluator: EvaluatorPlugin):
        """Build tiered optimization from bottom to top"""
        self.opt_layer_factories[-1] = lambda: evaluator
        
        for ri, layer_config in enumerate(reversed(self.layer_configs)):
<<<<<<< HEAD
            idx = len(self.layer_configs) - ri - 1
            next_layer_factory = self.opt_layer_factories[idx + 1]
            current_layer_factory = get_layer_evaluator_factory(next_layer_factory, layer_config, idx, ri == 0)
            self.opt_layer_factories[idx] = current_layer_factory
=======
            idx = len(self.layer_configs) - 1 - ri
            if ri == 0:
                opt_layer = BottomLevelOptimization(
                    name=layer_config.layer_name,
                    evaluator=evaluator,
                    objectives=self.objectives,
                    dedicate_params=layer_config.dedicate_params,
                    universal_params=layer_config.universal_params,
                    target_modules=layer_config.target_modules,
                    save_ckpt_interval=layer_config.save_ckpt_interval,
                    quality_constraint=self.quality_constraint,
                    base_quality=self.base_quality,
                    base_cost=self.base_cost,
                    base_exec_time=self.base_exec_time,
                    hierarchy_level=idx,
                )
            else:
                layer_evaluator = LayerEvaluator(
                    target_layer=self.opt_layers[idx + 1],
                )
                opt_layer = UpperLevelOptimization(
                    name=layer_config.layer_name,
                    evaluator=layer_evaluator,
                    objectives=self.objectives,
                    dedicate_params=layer_config.dedicate_params,
                    universal_params=layer_config.universal_params,
                    target_modules=layer_config.target_modules,
                    save_ckpt_interval=layer_config.save_ckpt_interval,
                    next_level_opt_config=self.layer_configs[idx + 1].opt_config,
                    use_SH_allocation=layer_config.opt_config.use_SH_allocation,
                    quality_constraint=self.quality_constraint,
                    base_quality=self.base_quality,
                    base_cost=self.base_cost,
                    base_exec_time=self.base_exec_time,
                    hierarchy_level=idx,
                )
            self.opt_layers[idx] = opt_layer
>>>>>>> cb975fb3

    def run(
        self,
        evaluator: EvaluatorPlugin,
        script_path: str,
        script_args: Optional[list[str]] = None,
        other_python_paths: Optional[list[str]] = None,
    ) -> tuple[float, list[tuple[TrialLog, str]], dict[str, TrialLog]]:
        self.build_tiered_optimization(evaluator)
        top_layer = self.opt_layer_factories[0]()
        logger.info("----------------- Start Optimization -----------------")
        opt_cost, frontier, finished_opt_logs = top_layer.easy_optimize(
            script_path=script_path,
            script_args=script_args,
            other_python_paths=other_python_paths,
        )
        logger.info("----------------- Optimization Finished -----------------")
        self.dump_frontier_details(frontier, finished_opt_logs)
        return opt_cost, frontier, finished_opt_logs

    def _extract_trial_id(self, config_id: str) -> str:
        param_log_dir = os.path.join(self.opt_log_dir, "optimized_workflow_details")
        if not os.path.exists(param_log_dir):
            raise ValueError(
                f"Cannot find the optimization log directory at {param_log_dir}"
            )

        with open(os.path.join(param_log_dir, f"{config_id}.cog"), "r") as f:
            first_line = f.readline().strip()
        match = re.search(r"Trial - (.+)", first_line)
        if match:
            trial_id = match.group(1)
            return trial_id
        else:
            raise ValueError(
                f"Cannot extract trial id from the log file {config_id}.cog"
            )

    def _find_config_log_path(self, trial_id: str) -> str:
        opt_config = self.layer_configs[0].opt_config
        opt_config.finalize()
        tdi = TopDownInformation(
            opt_config=opt_config,
            all_params=None,
            module_ttrace=None,
            current_module_pool=None,
            script_path=None,
            script_args=None,
            other_python_paths=None,
        )

        top_layer = self.opt_layers[0]
        top_layer.load_opt_log(opt_config.opt_log_path)
        top_layer.top_down_info = tdi
        all_configs = top_layer.get_all_candidates()
        config_path = None

        for opt_log, path in all_configs:
            if opt_log.id == trial_id:
                config_path = path
                break
        else:
            raise ValueError(f"Config {trial_id} not found in the optimization log.")
        return config_path

    def evaluate(
        self,
        evaluator: EvaluatorPlugin,
        config_id: str,
    ) -> EvaluationResult:
        self.load_from_file()
        trial_id = self._extract_trial_id(config_id)
<<<<<<< HEAD
        log = LogManager().get_log_by_id(trial_id)

        # apply selected trial
        print(f"----- Testing {config_id} -----")
        # print("  Training Quality: {:.3f}, Cost per 1K invocation: ${:.2f}\n".format(trial_log.score, trial_log.price * 1000))
        
        eval_task = EvalTask.from_dict(log.eval_task_dict)
        # run evaluation
        eval_result = evaluator.get_score(mode='test', task=eval_task, show_process=True, keep_bar=True)
        
        print(f"=========== Evaluation Results ===========") 
        if GlobalOptConfig.base_quality is not None:
            print(_report_quality_impv(eval_result.reduced_score, GlobalOptConfig.base_quality))
        if GlobalOptConfig.base_price is not None:
            print(_report_cost_reduction(eval_result.reduced_price, GlobalOptConfig.base_price))
        if GlobalOptConfig.base_exec_time is not None:
            print(_report_exec_time_reduction(eval_result.reduced_exec_time, GlobalOptConfig.base_exec_time))
        print("  Quality: {:.2f}, Cost per 1K invocation: ${:.2f}, Avg exec time: {:.2f} s".format(eval_result.reduced_score, eval_result.reduced_price * 1000, eval_result.reduced_exec_time))
        print("===========================================")

        return eval_result
=======
        config_path = self._find_config_log_path(trial_id)

        result = BottomLevelOptimization.easy_eval(
            evaluator=evaluator,
            trial_id=trial_id,
            opt_log_path=config_path,
            base_quality=self.base_quality,
            base_cost=self.base_cost,
            base_exec_time=self.base_exec_time,
        )
        return result
>>>>>>> cb975fb3

    def load(
        self,
        config_id: str,
    ):
        self.load_from_file()
        trial_id = self._extract_trial_id(config_id)
        log = LogManager().get_log_by_id(trial_id)
        eval_task = EvalTask.from_dict(log.eval_task_dict)
        schema, old_name_2_new_module = eval_task.load_and_transform()
        return schema, old_name_2_new_module

    def inspect(self, dump_details: bool = False):
        self.load_from_file()
        # dump frontier details to file
        opt_cost, pareto_frontier, finished_opt_logs = LogManager().get_global_summary(verbose=True)
        if dump_details:
            self.dump_frontier_details(pareto_frontier, finished_opt_logs)
        return

<<<<<<< HEAD
    def dump_frontier_details(self, frontier, finished_opt_logs):
        param_log_dir = os.path.join(self.opt_log_dir, "pareto_frontier_details")
        if not os.path.exists(param_log_dir):
            os.makedirs(param_log_dir, exist_ok=True)
        for i, trial_log in enumerate(frontier):
            trial_log: TrialLog
            score, price, exec_time = trial_log.result.reduced_score, trial_log.result.reduced_price, trial_log.result.reduced_exec_time
            dump_path = os.path.join(param_log_dir, f"Pareto_{i+1}.cog")
            details = f"Trial - {trial_log.id}\n"
            log_path = finished_opt_logs[trial_log.id][1]
            details += f"Log at: {log_path}\n"
            if GlobalOptConfig.base_quality is not None:
                details += _report_quality_impv(score, GlobalOptConfig.base_quality)
            if GlobalOptConfig.base_price is not None:
                details += _report_cost_reduction(price, GlobalOptConfig.base_price)
            if GlobalOptConfig.base_exec_time is not None:
                details += _report_exec_time_reduction(exec_time, GlobalOptConfig.base_exec_time)
                
            details += f"Quality: {score:.3f}, Cost per 1K invocation: ${price * 1000:.2f}, Avg exec time: {exec_time:.2f} s\n"
            trans = trial_log.show_transformation()
=======
    def dump_frontier_details(self, frontier):
        param_log_dir = os.path.join(self.opt_log_dir, "optimized_workflow_details")
        if not os.path.exists(param_log_dir):
            os.makedirs(param_log_dir, exist_ok=True)
        for i, (trial_log, opt_path) in enumerate(frontier):
            trial_log: BottomLevelTrialLog
            dump_path = os.path.join(param_log_dir, f"Optimization_{i+1}.cog")
            trans = trial_log.show_transformation()
            details = f"Trial - {trial_log.id}\n"
            details += f"Optimized for {str(self.objectives)}\n"
            details += f"Log at: {opt_path}\n"
            if self.base_quality is not None:
                quality_improvement = _report_quality_impv(trial_log.score, self.base_quality)
                details += ("  Quality improves by {:.0f}%\n".format(quality_improvement))
                trace_quality_improvement(quality_improvement)
            if self.base_cost is not None:
                cost_improvement = _report_cost_reduction(trial_log.price, self.base_cost)
                details += ("  Cost is {:.2f}x original".format(cost_improvement))
                trace_cost_improvement(cost_improvement)
            if self.base_exec_time is not None:
                exec_time_improvement = _report_latency_reduction(trial_log.exec_time, self.base_exec_time)
                details += ("  Execution time is {:.2f}x original".format(exec_time_improvement))
                trace_latency_improvement(exec_time_improvement)
            details += f"Quality: {trial_log.score:.3f}, Cost per 1K invocation: ${trial_log.price * 1000:.2f}, Execution time: {trial_log.exec_time:.2f}s \n"
>>>>>>> cb975fb3
            details += trans
            with open(dump_path, "w") as f:
                f.write(details)
    
    def load_from_file(self):
        root_log = self.layer_configs[0].opt_config
        root_log.finalize()
        _log_dir_stack = [root_log.log_dir]
        leaf_layer_name = self.layer_configs[-1].layer_name
        
        while _log_dir_stack:
            log_dir = _log_dir_stack.pop()
            opt_log_path = os.path.join(log_dir, "opt_logs.json")
            
            if not os.path.exists(opt_log_path):
                continue
            with open(opt_log_path, "r") as f:
                opt_trace = json.load(f)
                
                for log_id, log in opt_trace.items():
                    layer_instance = log_id.rsplit("_", 1)[0]
                    layer_name = log["layer_name"]
                    trial_number = log_id.rsplit("_", 1)[-1]
                    sub_layer_log_dir = os.path.join(log_dir, f"{layer_name}_trial_{trial_number}")
                    _log_dir_stack.append(sub_layer_log_dir)
                    
                LogManager().register_layer(
                    layer_name=layer_name,
                    layer_instance=layer_instance,
                    opt_log_path=opt_log_path,
                    is_leaf=layer_name == leaf_layer_name,
                )
                LogManager().load_existing_logs(layer_instance)
            <|MERGE_RESOLUTION|>--- conflicted
+++ resolved
@@ -9,23 +9,14 @@
     EvaluatorPlugin,
     EvalTask,
 )
-<<<<<<< HEAD
 from cognify.optimizer.core.flow import TopDownInformation, LayerConfig
 from cognify.optimizer.core.opt_layer import OptLayer, GlobalOptConfig
 from cognify.optimizer.checkpoint.ckpt import LogManager, TrialLog
 from cognify.optimizer.utils import _report_cost_reduction, _report_quality_impv, _report_exec_time_reduction
-=======
-from cognify.optimizer.core.flow import TrialLog, TopDownInformation, LayerConfig
-from cognify.optimizer.core.unified_layer_opt import (
-    OptimizationLayer,
-    BottomLevelOptimization,
-    BottomLevelTrialLog,
-)
+from cognify.optimizer.utils import _report_quality_impv_raw, _report_cost_reduction_raw, _report_exec_time_reduction_raw
+
 from cognify.optimizer.control_param import SelectedObjectives
-from cognify.optimizer.core.upper_layer import UpperLevelOptimization, LayerEvaluator
-from cognify.optimizer.utils import _report_cost_reduction, _report_quality_impv, _report_latency_reduction
 from cognify._tracing import trace_quality_improvement, trace_cost_improvement, trace_latency_improvement
->>>>>>> cb975fb3
 
 logger = logging.getLogger(__name__)
 
@@ -67,20 +58,13 @@
         NOTE: the order of the layers is from top to bottom, i.e., the last layer will run program evaluation directly while others will run layer evaluation
         """
         self.layer_configs = layer_configs
-<<<<<<< HEAD
+        self.objectives = objectives
         
         GlobalOptConfig.quality_constraint = quality_constraint
         GlobalOptConfig.base_quality = base_quality
         GlobalOptConfig.base_price = base_cost
         GlobalOptConfig.base_exec_time = base_exec_time
         _log_mng = LogManager(base_quality, base_cost, base_exec_time)
-=======
-        self.objectives = objectives
-        self.quality_constraint = quality_constraint
-        self.base_quality = base_quality
-        self.base_cost = base_cost
-        self.base_exec_time = base_exec_time
->>>>>>> cb975fb3
 
         # initialize optimization layers
         self.opt_layer_factories: list[Callable] = [None] * (len(layer_configs) + 1)
@@ -103,50 +87,10 @@
         self.opt_layer_factories[-1] = lambda: evaluator
         
         for ri, layer_config in enumerate(reversed(self.layer_configs)):
-<<<<<<< HEAD
             idx = len(self.layer_configs) - ri - 1
             next_layer_factory = self.opt_layer_factories[idx + 1]
             current_layer_factory = get_layer_evaluator_factory(next_layer_factory, layer_config, idx, ri == 0)
             self.opt_layer_factories[idx] = current_layer_factory
-=======
-            idx = len(self.layer_configs) - 1 - ri
-            if ri == 0:
-                opt_layer = BottomLevelOptimization(
-                    name=layer_config.layer_name,
-                    evaluator=evaluator,
-                    objectives=self.objectives,
-                    dedicate_params=layer_config.dedicate_params,
-                    universal_params=layer_config.universal_params,
-                    target_modules=layer_config.target_modules,
-                    save_ckpt_interval=layer_config.save_ckpt_interval,
-                    quality_constraint=self.quality_constraint,
-                    base_quality=self.base_quality,
-                    base_cost=self.base_cost,
-                    base_exec_time=self.base_exec_time,
-                    hierarchy_level=idx,
-                )
-            else:
-                layer_evaluator = LayerEvaluator(
-                    target_layer=self.opt_layers[idx + 1],
-                )
-                opt_layer = UpperLevelOptimization(
-                    name=layer_config.layer_name,
-                    evaluator=layer_evaluator,
-                    objectives=self.objectives,
-                    dedicate_params=layer_config.dedicate_params,
-                    universal_params=layer_config.universal_params,
-                    target_modules=layer_config.target_modules,
-                    save_ckpt_interval=layer_config.save_ckpt_interval,
-                    next_level_opt_config=self.layer_configs[idx + 1].opt_config,
-                    use_SH_allocation=layer_config.opt_config.use_SH_allocation,
-                    quality_constraint=self.quality_constraint,
-                    base_quality=self.base_quality,
-                    base_cost=self.base_cost,
-                    base_exec_time=self.base_exec_time,
-                    hierarchy_level=idx,
-                )
-            self.opt_layers[idx] = opt_layer
->>>>>>> cb975fb3
 
     def run(
         self,
@@ -219,7 +163,6 @@
     ) -> EvaluationResult:
         self.load_from_file()
         trial_id = self._extract_trial_id(config_id)
-<<<<<<< HEAD
         log = LogManager().get_log_by_id(trial_id)
 
         # apply selected trial
@@ -241,19 +184,6 @@
         print("===========================================")
 
         return eval_result
-=======
-        config_path = self._find_config_log_path(trial_id)
-
-        result = BottomLevelOptimization.easy_eval(
-            evaluator=evaluator,
-            trial_id=trial_id,
-            opt_log_path=config_path,
-            base_quality=self.base_quality,
-            base_cost=self.base_cost,
-            base_exec_time=self.base_exec_time,
-        )
-        return result
->>>>>>> cb975fb3
 
     def load(
         self,
@@ -269,58 +199,35 @@
     def inspect(self, dump_details: bool = False):
         self.load_from_file()
         # dump frontier details to file
-        opt_cost, pareto_frontier, finished_opt_logs = LogManager().get_global_summary(verbose=True)
+        opt_cost, pareto_frontier, finished_opt_logs = LogManager().get_global_summary(verbose=True, selected_objectives=self.objectives)
         if dump_details:
             self.dump_frontier_details(pareto_frontier, finished_opt_logs)
         return
 
-<<<<<<< HEAD
     def dump_frontier_details(self, frontier, finished_opt_logs):
-        param_log_dir = os.path.join(self.opt_log_dir, "pareto_frontier_details")
+        param_log_dir = os.path.join(self.opt_log_dir, "optimized_workflow_details")
         if not os.path.exists(param_log_dir):
             os.makedirs(param_log_dir, exist_ok=True)
         for i, trial_log in enumerate(frontier):
             trial_log: TrialLog
             score, price, exec_time = trial_log.result.reduced_score, trial_log.result.reduced_price, trial_log.result.reduced_exec_time
-            dump_path = os.path.join(param_log_dir, f"Pareto_{i+1}.cog")
+            dump_path = os.path.join(param_log_dir, f"Optimization_{i+1}.cog")
             details = f"Trial - {trial_log.id}\n"
+            details += f"Optimized for {str(self.objectives)}\n"
             log_path = finished_opt_logs[trial_log.id][1]
             details += f"Log at: {log_path}\n"
             if GlobalOptConfig.base_quality is not None:
                 details += _report_quality_impv(score, GlobalOptConfig.base_quality)
+                trace_quality_improvement(_report_quality_impv_raw(score, GlobalOptConfig.base_quality))
             if GlobalOptConfig.base_price is not None:
                 details += _report_cost_reduction(price, GlobalOptConfig.base_price)
+                trace_cost_improvement(_report_cost_reduction_raw(score, GlobalOptConfig.base_quality))
             if GlobalOptConfig.base_exec_time is not None:
                 details += _report_exec_time_reduction(exec_time, GlobalOptConfig.base_exec_time)
+                trace_latency_improvement(_report_exec_time_reduction_raw(score, GlobalOptConfig.base_quality))
                 
             details += f"Quality: {score:.3f}, Cost per 1K invocation: ${price * 1000:.2f}, Avg exec time: {exec_time:.2f} s\n"
             trans = trial_log.show_transformation()
-=======
-    def dump_frontier_details(self, frontier):
-        param_log_dir = os.path.join(self.opt_log_dir, "optimized_workflow_details")
-        if not os.path.exists(param_log_dir):
-            os.makedirs(param_log_dir, exist_ok=True)
-        for i, (trial_log, opt_path) in enumerate(frontier):
-            trial_log: BottomLevelTrialLog
-            dump_path = os.path.join(param_log_dir, f"Optimization_{i+1}.cog")
-            trans = trial_log.show_transformation()
-            details = f"Trial - {trial_log.id}\n"
-            details += f"Optimized for {str(self.objectives)}\n"
-            details += f"Log at: {opt_path}\n"
-            if self.base_quality is not None:
-                quality_improvement = _report_quality_impv(trial_log.score, self.base_quality)
-                details += ("  Quality improves by {:.0f}%\n".format(quality_improvement))
-                trace_quality_improvement(quality_improvement)
-            if self.base_cost is not None:
-                cost_improvement = _report_cost_reduction(trial_log.price, self.base_cost)
-                details += ("  Cost is {:.2f}x original".format(cost_improvement))
-                trace_cost_improvement(cost_improvement)
-            if self.base_exec_time is not None:
-                exec_time_improvement = _report_latency_reduction(trial_log.exec_time, self.base_exec_time)
-                details += ("  Execution time is {:.2f}x original".format(exec_time_improvement))
-                trace_latency_improvement(exec_time_improvement)
-            details += f"Quality: {trial_log.score:.3f}, Cost per 1K invocation: ${trial_log.price * 1000:.2f}, Execution time: {trial_log.exec_time:.2f}s \n"
->>>>>>> cb975fb3
             details += trans
             with open(dump_path, "w") as f:
                 f.write(details)
