import os
import json
from typing import Union, Optional
import logging
import re

from cognify.optimizer.evaluator import (
    EvaluationResult,
    EvaluatorPlugin,
    EvalTask,
)
from cognify.optimizer.core.flow import TrialLog, TopDownInformation, LayerConfig
from cognify.optimizer.core.unified_layer_opt import (
    OptimizationLayer,
    BottomLevelOptimization,
    BottomLevelTrialLog,
)
from cognify.optimizer.core.upper_layer import UpperLevelOptimization, LayerEvaluator
from cognify.optimizer.utils import _report_cost_reduction, _report_quality_impv
from cognify._tracing import trace_quality_improvement, trace_cost_improvement

logger = logging.getLogger(__name__)

class MultiLayerOptimizationDriver:
    def __init__(
        self,
        layer_configs: list[LayerConfig],
        opt_log_dir: str,
        quality_constraint: float = None,
        base_quality: float = None,
        base_cost: float = None,
    ):
        """Driver for multi-layer optimization

        Args:
            layer_configs (Sequence[LayerConfig]): configs for each optimization layer

        NOTE: the order of the layers is from top to bottom, i.e., the last layer will run program evaluation directly while others will run layer evaluation
        """
        self.layer_configs = layer_configs
        self.quality_constraint = quality_constraint
        self.base_quality = base_quality
        self.base_cost = base_cost

        # initialize optimization layers
        self.opt_layers: list[OptimizationLayer] = [None] * len(layer_configs)

        self.opt_log_dir = opt_log_dir

        # config log dir for layer opts
        # NOTE: only the top layer will be set, others are decided at runtime
        self.layer_configs[0].opt_config.log_dir = os.path.join(
            opt_log_dir, self.layer_configs[0].layer_name
        )

    def build_tiered_optimization(self, evaluator: EvaluatorPlugin):
        """Build tiered optimization from bottom to top"""
        for ri, layer_config in enumerate(reversed(self.layer_configs)):
            idx = len(self.layer_configs) - 1 - ri
            if ri == 0:
                opt_layer = BottomLevelOptimization(
                    name=layer_config.layer_name,
                    evaluator=evaluator,
                    dedicate_params=layer_config.dedicate_params,
                    universal_params=layer_config.universal_params,
                    target_modules=layer_config.target_modules,
                    save_ckpt_interval=layer_config.save_ckpt_interval,
                    quality_constraint=self.quality_constraint,
                    base_quality=self.base_quality,
                    base_cost=self.base_cost,
                    hierarchy_level=idx,
                )
            else:
                layer_evaluator = LayerEvaluator(
                    target_layer=self.opt_layers[idx + 1],
                )
                opt_layer = UpperLevelOptimization(
                    name=layer_config.layer_name,
                    evaluator=layer_evaluator,
                    dedicate_params=layer_config.dedicate_params,
                    universal_params=layer_config.universal_params,
                    target_modules=layer_config.target_modules,
                    save_ckpt_interval=layer_config.save_ckpt_interval,
                    next_level_opt_config=self.layer_configs[idx + 1].opt_config,
                    use_SH_allocation=layer_config.opt_config.use_SH_allocation,
                    quality_constraint=self.quality_constraint,
                    base_quality=self.base_quality,
                    base_cost=self.base_cost,
                    hierarchy_level=idx,
                )
            self.opt_layers[idx] = opt_layer

    def run(
        self,
        evaluator: EvaluatorPlugin,
        script_path: str,
        script_args: Optional[list[str]] = None,
        other_python_paths: Optional[list[str]] = None,
    ) -> tuple[float, list[tuple[TrialLog, str]], dict[str, TrialLog]]:
        self.build_tiered_optimization(evaluator)
        first_layer_opt_config = self.layer_configs[0].opt_config
        logger.info("----------------- Start Optimization -----------------")
        opt_cost, frontier, all_opt_logs = self.opt_layers[0].easy_optimize(
            opt_config=first_layer_opt_config,
            script_path=script_path,
            script_args=script_args,
            other_python_paths=other_python_paths,
        )
        logger.info("----------------- Optimization Finished -----------------")
        self.dump_frontier_details(frontier)
        return opt_cost, frontier, all_opt_logs

    def _extract_trial_id(self, config_id: str) -> str:
        param_log_dir = os.path.join(self.opt_log_dir, "optimized_workflow_details")
        if not os.path.exists(param_log_dir):
            raise ValueError(
                f"Cannot find the optimization log directory at {param_log_dir}"
            )

        with open(os.path.join(param_log_dir, f"{config_id}.cog"), "r") as f:
            first_line = f.readline().strip()
        match = re.search(r"Trial - (.+)", first_line)
        if match:
            trial_id = match.group(1)
            return trial_id
        else:
            raise ValueError(
                f"Cannot extract trial id from the log file {config_id}.cog"
            )

    def _find_config_log_path(self, trial_id: str) -> str:
        opt_config = self.layer_configs[0].opt_config
        opt_config.finalize()
        tdi = TopDownInformation(
            opt_config=opt_config,
            all_params=None,
            module_ttrace=None,
            current_module_pool=None,
            script_path=None,
            script_args=None,
            other_python_paths=None,
        )

        top_layer = self.opt_layers[0]
        top_layer.load_opt_log(opt_config.opt_log_path)
        top_layer.top_down_info = tdi
        all_configs = top_layer.get_all_candidates()
        config_path = None

        for opt_log, path in all_configs:
            if opt_log.id == trial_id:
                config_path = path
                break
        else:
            raise ValueError(f"Config {trial_id} not found in the optimization log.")
        return config_path

    def evaluate(
        self,
        evaluator: EvaluatorPlugin,
        config_id: str,
    ) -> EvaluationResult:
        self.build_tiered_optimization(evaluator)
        trial_id = self._extract_trial_id(config_id)
        config_path = self._find_config_log_path(trial_id)

        result = BottomLevelOptimization.easy_eval(
            evaluator=evaluator,
            trial_id=trial_id,
            opt_log_path=config_path,
            base_quality=self.base_quality,
            base_cost=self.base_cost,
        )
        return result

    def load(
        self,
        config_id: str,
    ):
        self.build_tiered_optimization(None)
        trial_id = self._extract_trial_id(config_id)
        config_path = self._find_config_log_path(trial_id)

        with open(config_path, "r") as f:
            opt_trace = json.load(f)
        trial_log = BottomLevelTrialLog.from_dict(opt_trace[trial_id])
        eval_task = EvalTask.from_dict(trial_log.eval_task)
        schema, old_name_2_new_module = eval_task.load_and_transform()
        return schema, old_name_2_new_module

    def inspect(self, dump_details: bool = False):
        self.build_tiered_optimization(None)
        opt_config = self.layer_configs[0].opt_config
        opt_config.finalize()
        tdi = TopDownInformation(
            opt_config=opt_config,
            all_params=None,
            module_ttrace=None,
            current_module_pool=None,
            script_path=None,
            script_args=None,
            other_python_paths=None,
        )

        top_layer = self.opt_layers[0]
        top_layer.load_opt_log(opt_config.opt_log_path)
        top_layer.top_down_info = tdi

        frontier = self.opt_layers[0].post_optimize()

        # dump frontier details to file
        if dump_details:
            self.dump_frontier_details(frontier)
        return

    def dump_frontier_details(self, frontier):
        param_log_dir = os.path.join(self.opt_log_dir, "optimized_workflow_details")
        if not os.path.exists(param_log_dir):
            os.makedirs(param_log_dir, exist_ok=True)
        for i, (trial_log, opt_path) in enumerate(frontier):
            trial_log: BottomLevelTrialLog
            dump_path = os.path.join(param_log_dir, f"Optimization_{i+1}.cog")
            trans = trial_log.show_transformation()
            details = f"Trial - {trial_log.id}\n"
            details += f"Log at: {opt_path}\n"
            if self.base_quality is not None:
<<<<<<< HEAD
                quality_improvement = _report_quality_impv(trial_log.score, self.base_quality)
                details += ("  Quality improves by {:.0f}%\n".format(quality_improvement))
                trace_quality_improvement(quality_improvement)
            if self.base_cost is not None:
                cost_improvement = _report_cost_reduction(trial_log.price, self.base_cost)
                details += ("  Cost is {:.2f}x original".format(cost_improvement))
                trace_cost_improvement(cost_improvement)
            details += f"Quality: {trial_log.score:.3f}, Cost per 1K invocation ($): {trial_log.price * 1000:.2f} $\n"
=======
                details += ("  Quality improvement: {:.0f}%\n".format(_report_quality_impv(trial_log.score, self.base_quality)))
            if self.base_cost is not None:
                details += ("  Cost is {:.2f}x original".format(_report_cost_reduction(trial_log.price, self.base_cost)))
            details += f"Quality: {trial_log.score:.3f}, Cost per 1K invocation: $ {trial_log.price * 1000:.2f}\n"
>>>>>>> 33f92853
            details += trans
            with open(dump_path, "w") as f:
                f.write(details)
<|MERGE_RESOLUTION|>--- conflicted
+++ resolved
@@ -224,7 +224,6 @@
             details = f"Trial - {trial_log.id}\n"
             details += f"Log at: {opt_path}\n"
             if self.base_quality is not None:
-<<<<<<< HEAD
                 quality_improvement = _report_quality_impv(trial_log.score, self.base_quality)
                 details += ("  Quality improves by {:.0f}%\n".format(quality_improvement))
                 trace_quality_improvement(quality_improvement)
@@ -232,13 +231,7 @@
                 cost_improvement = _report_cost_reduction(trial_log.price, self.base_cost)
                 details += ("  Cost is {:.2f}x original".format(cost_improvement))
                 trace_cost_improvement(cost_improvement)
-            details += f"Quality: {trial_log.score:.3f}, Cost per 1K invocation ($): {trial_log.price * 1000:.2f} $\n"
-=======
-                details += ("  Quality improvement: {:.0f}%\n".format(_report_quality_impv(trial_log.score, self.base_quality)))
-            if self.base_cost is not None:
-                details += ("  Cost is {:.2f}x original".format(_report_cost_reduction(trial_log.price, self.base_cost)))
-            details += f"Quality: {trial_log.score:.3f}, Cost per 1K invocation: $ {trial_log.price * 1000:.2f}\n"
->>>>>>> 33f92853
+            details += f"Quality: {trial_log.score:.3f}, Cost per 1K invocation: ${trial_log.price * 1000:.2f}\n"
             details += trans
             with open(dump_path, "w") as f:
                 f.write(details)
