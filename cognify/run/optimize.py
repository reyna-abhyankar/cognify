--- conflicted
+++ resolved
@@ -169,11 +169,7 @@
         quality_constraint=control_param.quality_constraint * raw_result.reduced_score,
         base_quality=raw_result.reduced_score,
         base_cost=raw_result.reduced_price,
-<<<<<<< HEAD
-        base_exec_time=raw_result.reduced_exec_time,
-=======
         base_exec_time=raw_result.reduced_exec_time
->>>>>>> cb975fb3
     )
 
     cost, pareto_frontier, opt_logs = opt_driver.run(
